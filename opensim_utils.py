--- conflicted
+++ resolved
@@ -142,57 +142,5 @@
     return headers
 
 
-<<<<<<< HEAD
 if __name__ == '__main__':
-    data_from_mot = read_sto_mot_file("test.mot")
-=======
-def get_all_file(participants, data_dir, trial_names=None, to_include=(), to_exclude=()):
-    all_path = []
-    parts = []
-    if trial_names and len(trial_names) != len(participants):
-        trial_names = [trial_names for _ in participants]
-    for p, part in enumerate(participants):
-        try:
-            all_files = os.listdir(f"{data_dir}{os.sep}{part}")
-        except FileNotFoundError:
-            print(f"Participant {part} not found in {data_dir}")
-            continue
-        if trial_names:
-            to_include += trial_names[p] if isinstance(trial_names[p], list) else trial_names
-        all_files = [
-            file
-            for file in all_files
-            if any([ext in file for ext in to_include]) and not any([ext in file for ext in to_exclude])
-        ]
-        final_files = [f"{data_dir}{os.sep}{part}{os.sep}{file}" for file in all_files]
-        parts.append([part for _ in final_files])
-        all_path.append(final_files)
-    return sum(all_path, []), sum(parts, [])
-
-
-if __name__ == "__main__":
-    source = ["dlc_technical_marker"]  # , "vicon_markerless"]#, "vicon", "minimal_vicon"]
-    participants = [f"P{i}" for i in range(10, 11)]  # , "P15", "P16"]#, "P14", "P15", "P16"]
-    participant = participants[0]
-    s = source[0]
-    # participants.pop(participants.index("P12"))
-    prefix = "/mnt/shared/" if os.name == "posix" else r"Q:/"
-    data_dir = f"{prefix}Projet_hand_bike_markerless/optim_params/reference_data"
-    model_dir = f"{prefix}Projet_hand_bike_markerless/RGBD/"
-    files, part = get_all_file(participants, data_dir, to_include=["reference_torque_gear_20_with_technical_marker"])
-    data = load(files[0])
-    end_idx = 1000
-    q = data["q_ocp"][..., :end_idx]
-    q_biorbd = q.copy()
-    q_biorbd[3:, ...] = np.degrees(q_biorbd[3:, ...])
-    q[3:, ...] = q_biorbd[3:, ...]
-    q[11, ...] = q_biorbd[11, ...] - 90
-    q[13, ...] = q_biorbd[13, ...] + 90
-    q[3, ...] = q_biorbd[5, ...]
-    q[4, ...] = q_biorbd[3, ...]
-    q[5, ...] = q_biorbd[4, ...]
-    q_dot = data["q_dot_ocp"][..., :end_idx]
-    tau = data["tau_ocp"][..., :end_idx]
-    data_path = "/mnt/shared/Projet_hand_bike_markerless/RGBD"
-    write_sto_mot_file(q, f"{data_dir}/{participant}/torque_gear_20_with_technical_marker.mot")
->>>>>>> 7cb10874
+    data_from_mot = read_sto_mot_file("test.mot")